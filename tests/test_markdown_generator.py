--- conflicted
+++ resolved
@@ -249,13 +249,9 @@
         )
 
         # Check structure
-<<<<<<< HEAD
         assert "### Los Angeles Dodgers {#test-anchor-id}" in result
-=======
-        assert "### Los Angeles Dodgers" in result
         assert "{% wideTable %}" in result
         assert "{% endwideTable %}" in result
->>>>>>> 432b8535
         assert "| **Raw Stat** |" in result
         assert "| **Z-Score** |" in result
         assert "| **tNERD** |" in result
