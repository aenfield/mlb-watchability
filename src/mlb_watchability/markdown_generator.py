"""Markdown file generation for MLB Watchability."""

import re
from collections.abc import Mapping
from datetime import datetime
from typing import Any, cast

from .game_scores import GameScore
from .pitcher_stats import (
    PitcherNerdStats,
    calculate_detailed_pitcher_nerd_scores,
    find_pitcher_nerd_stats_fuzzy,
    format_pitcher_with_fangraphs_link,
)
from .team_mappings import format_team_with_fangraphs_link, get_team_abbreviation
from .team_stats import TeamNerdStats, calculate_detailed_team_nerd_scores
from .utils import extract_year_from_date, format_time_12_hour


def generate_game_anchor_id(away_team: str, home_team: str) -> str:
    """
    Generate a URL-safe anchor ID for a game.

    Args:
        away_team: Away team name
        home_team: Home team name

    Returns:
        URL-safe anchor ID for the game
    """
    # Create a simple game identifier using team names
    game_id = f"{away_team}-{home_team}"
    # Replace spaces and special characters with hyphens
    game_id = re.sub(r"[^a-zA-Z0-9]+", "-", game_id)
    # Convert to lowercase and remove leading/trailing hyphens
    game_id = game_id.lower().strip("-")
    return game_id


def generate_team_anchor_id(team_name: str, game_anchor_id: str) -> str:
    """
    Generate a URL-safe anchor ID for a team section within a game.

    Args:
        team_name: Team name
        game_anchor_id: The game's anchor ID

    Returns:
        URL-safe anchor ID for the team section
    """
    # Create team identifier
    team_id = re.sub(r"[^a-zA-Z0-9]+", "-", team_name)
    team_id = team_id.lower().strip("-")
    return f"{game_anchor_id}-{team_id}"


def generate_pitcher_anchor_id(
    pitcher_name: str, game_anchor_id: str, is_home: bool
) -> str:
    """
    Generate a URL-safe anchor ID for a pitcher section within a game.

    Args:
        pitcher_name: Pitcher name
        game_anchor_id: The game's anchor ID
        is_home: Whether this is the home team pitcher

    Returns:
        URL-safe anchor ID for the pitcher section
    """
    # Create pitcher identifier
    pitcher_id = re.sub(r"[^a-zA-Z0-9]+", "-", pitcher_name)
    pitcher_id = pitcher_id.lower().strip("-")
    starter_type = "home" if is_home else "visiting"
    return f"{game_anchor_id}-{starter_type}-{pitcher_id}"


# Template configuration - easily modifiable
METADATA_TEMPLATE = """---
title: "MLB: What to watch on {formatted_date}"
date: {iso_date}
tags: mlbw
---"""

INTRO_TEXT = """Here are today's MLB games, ordered by watchability, based on how interesting the teams and starting pitchers look. Higher is better.

This is inspired by [Carson Cistulli's NERD scores](https://blogs.fangraphs.com/introducing-team-nerd/) at FanGraphs. (I'll write a bit about the details of [my implementation on GitHub](https://github.com/aenfield/mlb-watchability) soon, and then link to that from this intro.)
"""

FOOTER_TEXT = """Notes:

- **Pitcher 'no data'**: Pitchers only have a pNERD score once they've started at least one game and have at least 20 innings pitched. I might also show 'no data' when I'm not correctly linking the schedule information with a pitcher's stats, like if the names don't match (I have an open issue to improve this).
"""

TABLE_HEADER = "| Score | Time (EDT) | Visitors | Score | Home | Score | Starter (V) | Score | Starter (H) | Score |"
TABLE_SEPARATOR = "|-------|------------|----------|-------|------|-------|-------------|-------|-------------|-------|"


def generate_metadata_block(date_str: str) -> str:
    """
    Generate the YAML metadata block for the markdown file.

    Args:
        date_str: Date string in YYYY-MM-DD format

    Returns:
        Formatted metadata block with title, date, and tags
    """
    # Parse date to get formatted version for title
    try:
        date_obj = datetime.strptime(date_str, "%Y-%m-%d")
        formatted_date = date_obj.strftime("%B %d, %Y")
    except ValueError:
        # Fallback to original string if parsing fails
        formatted_date = date_str

    return METADATA_TEMPLATE.format(formatted_date=formatted_date, iso_date=date_str)


def generate_markdown_table(game_scores: list[GameScore]) -> str:
    """
    Generate a markdown table with game scores and team/pitcher information.

    Args:
        game_scores: List of GameScore objects, should be sorted by gNERD score descending

    Returns:
        Formatted markdown table as string
    """
    if not game_scores:
        return "No games available for table."

    lines = ["{% wideTable %}", "", TABLE_HEADER, TABLE_SEPARATOR]

    for game_score in game_scores:
        # Generate anchor IDs for this game
        game_anchor_id = generate_game_anchor_id(
            game_score.away_team, game_score.home_team
        )
        away_team_anchor_id = generate_team_anchor_id(
            game_score.away_team, game_anchor_id
        )
        home_team_anchor_id = generate_team_anchor_id(
            game_score.home_team, game_anchor_id
        )

        # Format time with EDT specification
        time_str = format_time_12_hour(game_score.game_time)

        # Format team names with Fangraphs links
        visitors_team = format_team_with_fangraphs_link(game_score.away_team)
        home_team = format_team_with_fangraphs_link(game_score.home_team)

        # Format pitcher names with Fangraphs links
        away_pitcher = (
            format_pitcher_with_fangraphs_link(game_score.away_starter)
            if game_score.away_starter
            else "TBD"
        )
        home_pitcher = (
            format_pitcher_with_fangraphs_link(game_score.home_starter)
            if game_score.home_starter
            else "TBD"
        )

        # Format scores with anchor links
        game_score_link = f"[{game_score.gnerd_score:.1f}](#{game_anchor_id})"
        away_team_score_link = (
            f"[{game_score.away_team_nerd:.1f}](#{away_team_anchor_id})"
        )
        home_team_score_link = (
            f"[{game_score.home_team_nerd:.1f}](#{home_team_anchor_id})"
        )

        # Format pitcher scores with anchor links
        if game_score.away_pitcher_nerd is not None and game_score.away_starter:
            away_pitcher_anchor_id = generate_pitcher_anchor_id(
                game_score.away_starter, game_anchor_id, is_home=False
            )
            away_pitcher_score = (
                f"[{game_score.away_pitcher_nerd:.1f}](#{away_pitcher_anchor_id})"
            )
        else:
            away_pitcher_score = "No data"

        if game_score.home_pitcher_nerd is not None and game_score.home_starter:
            home_pitcher_anchor_id = generate_pitcher_anchor_id(
                game_score.home_starter, game_anchor_id, is_home=True
            )
            home_pitcher_score = (
                f"[{game_score.home_pitcher_nerd:.1f}](#{home_pitcher_anchor_id})"
            )
        else:
            home_pitcher_score = "No data"

        # Add table row
        row = f"| {game_score_link} | {time_str} | {visitors_team} | {away_team_score_link} | {home_team} | {home_team_score_link} | {away_pitcher} | {away_pitcher_score} | {home_pitcher} | {home_pitcher_score} |"
        lines.append(row)

    lines.append("{% endwideTable %}")
    return "\n".join(lines)


def generate_complete_markdown_content(
    date_str: str, game_scores: list[GameScore]
) -> str:
    """
    Generate the complete markdown file content.

    Args:
        date_str: Date string in YYYY-MM-DD format
        game_scores: List of GameScore objects, should be sorted by gNERD score descending

    Returns:
        Complete markdown file content as string
    """
    metadata_block = generate_metadata_block(date_str)
    table_content = generate_markdown_table(game_scores)
    detail_content = generate_all_game_details(game_scores, date_str)

    # Combine all parts with proper spacing
    content_parts = [
        metadata_block,
        "",  # Empty line after metadata
        INTRO_TEXT,
        "",  # Empty line before table
        table_content,
        "",  # Empty line after table
        FOOTER_TEXT,
        "",  # Empty line after footer
        detail_content,
        "",  # Final newline
    ]

    return "\n".join(content_parts)


def generate_team_breakdown_table(
    team_name: str,
    team_nerd_stats: TeamNerdStats,
    team_abbreviation: str,  # noqa: ARG001
    anchor_id: str,
) -> str:
    """
    Generate detailed breakdown table for a team.

    Args:
        team_name: Full team name
        team_nerd_stats: TeamNerdStats object
        team_abbreviation: Team abbreviation
        anchor_id: Anchor ID for this team section

    Returns:
        Formatted markdown table showing raw stats, z-scores, and tNERD components
    """
    team_stats = team_nerd_stats.team_stats

    # Format payroll as millions with M suffix
    payroll_str = f"${team_stats.payroll:.1f}M"

    # Create table rows
    raw_row = (
        f"| **Raw Stat** "
        f"| {team_stats.batting_runs:.1f} "
        f"| {team_stats.barrel_rate:.1%} "
        f"| {team_stats.baserunning_runs:.1f} "
        f"| {team_stats.fielding_runs:.1f} "
        f"| {payroll_str} "
        f"| {team_stats.age:.1f} "
        f"| {team_stats.luck:.1f} "
        f"| — "
        f"| — |"
    )

    z_row = (
        f"| **Z-Score** "
        f"| {team_nerd_stats.z_batting_runs:.2f} "
        f"| {team_nerd_stats.z_barrel_rate:.2f} "
        f"| {team_nerd_stats.z_baserunning_runs:.2f} "
        f"| {team_nerd_stats.z_fielding_runs:.2f} "
        f"| {team_nerd_stats.z_payroll:.2f} "
        f"| {team_nerd_stats.z_age:.2f} "
        f"| {team_nerd_stats.z_luck:.2f} "
        f"| — "
        f"| — |"
    )

    tnerd_row = (
        f"| **tNERD** "
        f"| {team_nerd_stats.batting_component:.2f} "
        f"| {team_nerd_stats.barrel_component:.2f} "
        f"| {team_nerd_stats.baserunning_component:.2f} "
        f"| {team_nerd_stats.fielding_component:.2f} "
        f"| {team_nerd_stats.payroll_component:.2f} "
        f"| {team_nerd_stats.age_component:.2f} "
        f"| {team_nerd_stats.luck_component:.2f} "
        f"| {team_nerd_stats.constant_component:.2f} "
        f"| {team_nerd_stats.tnerd_score:.2f} |"
    )

    lines = [
        f"### {team_name} {{#{anchor_id}}}",
        "",
        "{% wideTable %}",
        "",
        "|              | Batting Runs | Barrel % | Baserunning | Fielding | Payroll | Age   | Luck | Constant | TOTAL |",
        "| ------------ | ------------ | -------- | ----------- | -------- | ------- | ----- | ---- | -------- | ----- |",
        raw_row,
        z_row,
        tnerd_row,
        "{% endwideTable %}",
        "",
    ]

    return "\n".join(lines)


def generate_pitcher_breakdown_table(
    pitcher_name: str,
    pitcher_nerd_stats: PitcherNerdStats,
    is_home: bool = False,
    anchor_id: str | None = None,
) -> str:
    """
    Generate detailed breakdown table for a pitcher.

    Args:
        pitcher_name: Pitcher name
        pitcher_nerd_stats: PitcherNerdStats object
        is_home: Whether this is the home team pitcher
        anchor_id: Anchor ID for this pitcher section

    Returns:
        Formatted markdown table showing raw stats, z-scores, and pNERD components
    """
    pitcher_stats = pitcher_nerd_stats.pitcher_stats

    starter_type = "Home starter" if is_home else "Visiting starter"

    # Format velocity with mph suffix
    velocity_str = f"{pitcher_stats.velocity:.1f} mph"

    # Format pace with seconds suffix
    pace_str = f"{pitcher_stats.pace:.1f}s"

    # Create table rows
    raw_row = (
        f"| **Raw Stat** "
        f"| {pitcher_stats.xfip_minus:.0f} "
        f"| {pitcher_stats.swinging_strike_rate:.1%} "
        f"| {pitcher_stats.strike_rate:.1%} "
        f"| {velocity_str} "
        f"| {pitcher_stats.age} "
        f"| {pace_str} "
        f"| {pitcher_stats.luck:.0f} "
        f"| {pitcher_stats.knuckleball_rate:.1%} "
        f"| — "
        f"| — |"
    )

    z_row = (
        f"| **Z-Score** "
        f"| {pitcher_nerd_stats.z_xfip_minus:.2f} "
        f"| {pitcher_nerd_stats.z_swinging_strike_rate:.2f} "
        f"| {pitcher_nerd_stats.z_strike_rate:.2f} "
        f"| {pitcher_nerd_stats.z_velocity:.2f} "
        f"| {pitcher_nerd_stats.z_age:.2f} "
        f"| {pitcher_nerd_stats.z_pace:.2f} "
        f"| — "
        f"| — "
        f"| — "
        f"| — |"
    )

    pnerd_row = (
        f"| **pNERD** "
        f"| {pitcher_nerd_stats.xfip_component:.2f} "
        f"| {pitcher_nerd_stats.swinging_strike_component:.2f} "
        f"| {pitcher_nerd_stats.strike_component:.2f} "
        f"| {pitcher_nerd_stats.velocity_component:.2f} "
        f"| {pitcher_nerd_stats.age_component:.2f} "
        f"| {pitcher_nerd_stats.pace_component:.2f} "
        f"| {pitcher_nerd_stats.luck_component:.2f} "
        f"| {pitcher_nerd_stats.knuckleball_component:.2f} "
        f"| {pitcher_nerd_stats.constant_component:.2f} "
        f"| {pitcher_nerd_stats.pnerd_score:.2f} |"
    )

    header = f"### {starter_type}: {pitcher_name}"
    if anchor_id:
        header += f" {{#{anchor_id}}}"

    lines = [
        header,
        "",
        "{% wideTable %}",
        "",
        "|              | xFIP- | SwStr% | Strike % | Velocity | Age   | Pace  | Luck | KN%  | Constant | TOTAL |",
        "| ------------ | ----- | ------ | -------- | -------- | ----- | ----- | ---- | ---- | -------- | ----- |",
        raw_row,
        z_row,
        pnerd_row,
        "{% endwideTable %}",
        "",
    ]

    return "\n".join(lines)


def generate_game_detail_section(
    game_score: GameScore,
    team_nerd_details: Mapping[str, Any],
    pitcher_nerd_details: Mapping[str, Any],
) -> str:
    """
    Generate detailed breakdown section for a single game.

    Args:
        game_score: GameScore object containing game information
        team_nerd_details: Dictionary of team NERD details
        pitcher_nerd_details: Dictionary of pitcher NERD details

    Returns:
        Formatted markdown section with detailed breakdowns for teams and pitchers
    """
    # Format game time
    time_str = format_time_12_hour(game_score.game_time)

    # Generate anchor IDs
    game_anchor_id = generate_game_anchor_id(game_score.away_team, game_score.home_team)
    away_team_anchor_id = generate_team_anchor_id(game_score.away_team, game_anchor_id)
    home_team_anchor_id = generate_team_anchor_id(game_score.home_team, game_anchor_id)

    # Get team abbreviations for lookup
    away_abbr = get_team_abbreviation(game_score.away_team)
    home_abbr = get_team_abbreviation(game_score.home_team)

    # Start with section header with anchor ID
    lines = [
        f"## {game_score.away_team} @ {game_score.home_team}, {time_str} {{#{game_anchor_id}}}",
        "",
    ]

    # Add away team breakdown
    if away_abbr in team_nerd_details:
        lines.append(
            generate_team_breakdown_table(
                game_score.away_team,
                team_nerd_details[away_abbr],
                away_abbr,
                away_team_anchor_id,
            )
        )

    # Add home team breakdown
    if home_abbr in team_nerd_details:
        lines.append(
            generate_team_breakdown_table(
                game_score.home_team,
                team_nerd_details[home_abbr],
                home_abbr,
                home_team_anchor_id,
            )
        )

    # Add visiting pitcher breakdown
<<<<<<< HEAD
    if game_score.away_starter and game_score.away_starter in pitcher_nerd_details:
        away_pitcher_anchor_id = generate_pitcher_anchor_id(
            game_score.away_starter, game_anchor_id, is_home=False
        )
        lines.append(
            generate_pitcher_breakdown_table(
                game_score.away_starter,
                pitcher_nerd_details[game_score.away_starter],
                is_home=False,
                anchor_id=away_pitcher_anchor_id,
            )
=======
    if game_score.away_starter and game_score.away_starter != "TBD":
        away_pitcher_stats = find_pitcher_nerd_stats_fuzzy(
            cast("dict[str, PitcherNerdStats]", pitcher_nerd_details),
            game_score.away_starter,
>>>>>>> 432b8535
        )
        if away_pitcher_stats:
            lines.append(
                generate_pitcher_breakdown_table(
                    game_score.away_starter,
                    away_pitcher_stats,
                    is_home=False,
                )
            )

    # Add home pitcher breakdown
<<<<<<< HEAD
    if game_score.home_starter and game_score.home_starter in pitcher_nerd_details:
        home_pitcher_anchor_id = generate_pitcher_anchor_id(
            game_score.home_starter, game_anchor_id, is_home=True
        )
        lines.append(
            generate_pitcher_breakdown_table(
                game_score.home_starter,
                pitcher_nerd_details[game_score.home_starter],
                is_home=True,
                anchor_id=home_pitcher_anchor_id,
            )
=======
    if game_score.home_starter and game_score.home_starter != "TBD":
        home_pitcher_stats = find_pitcher_nerd_stats_fuzzy(
            cast("dict[str, PitcherNerdStats]", pitcher_nerd_details),
            game_score.home_starter,
>>>>>>> 432b8535
        )
        if home_pitcher_stats:
            lines.append(
                generate_pitcher_breakdown_table(
                    game_score.home_starter,
                    home_pitcher_stats,
                    is_home=True,
                )
            )

    return "\n".join(lines)


def generate_all_game_details(game_scores: list[GameScore], date_str: str) -> str:
    """
    Generate detailed breakdown sections for all games.

    Args:
        game_scores: List of GameScore objects
        date_str: Date string in YYYY-MM-DD format

    Returns:
        Formatted markdown with detailed breakdowns for all games
    """
    if not game_scores:
        return ""

    # Get season year for stats lookup
    season = extract_year_from_date(date_str)

    # Get detailed NERD statistics
    team_nerd_details = calculate_detailed_team_nerd_scores(season)
    pitcher_nerd_details = calculate_detailed_pitcher_nerd_scores(season)

    # Generate detail sections - sort by gNERD score descending (highest first)
    sorted_games = sorted(game_scores, key=lambda x: x.gnerd_score, reverse=True)
    lines = ["# Detail", ""]

    for game_score in sorted_games:
        lines.append(
            generate_game_detail_section(
                game_score, team_nerd_details, pitcher_nerd_details
            )
        )

    return "\n".join(lines)


def generate_markdown_filename(date_str: str) -> str:
    """
    Generate the markdown filename based on the date.

    Args:
        date_str: Date string in YYYY-MM-DD format

    Returns:
        Filename in format mlb_what_to_watch_2025_07_20.md
    """
    # Replace dashes with underscores for filename
    date_underscore = date_str.replace("-", "_")
    return f"mlb_what_to_watch_{date_underscore}.md"<|MERGE_RESOLUTION|>--- conflicted
+++ resolved
@@ -391,7 +391,7 @@
         header += f" {{#{anchor_id}}}"
 
     lines = [
-        header,
+        f"### {starter_type}: {pitcher_name}",
         "",
         "{% wideTable %}",
         "",
@@ -464,24 +464,10 @@
         )
 
     # Add visiting pitcher breakdown
-<<<<<<< HEAD
-    if game_score.away_starter and game_score.away_starter in pitcher_nerd_details:
-        away_pitcher_anchor_id = generate_pitcher_anchor_id(
-            game_score.away_starter, game_anchor_id, is_home=False
-        )
-        lines.append(
-            generate_pitcher_breakdown_table(
-                game_score.away_starter,
-                pitcher_nerd_details[game_score.away_starter],
-                is_home=False,
-                anchor_id=away_pitcher_anchor_id,
-            )
-=======
     if game_score.away_starter and game_score.away_starter != "TBD":
         away_pitcher_stats = find_pitcher_nerd_stats_fuzzy(
             cast("dict[str, PitcherNerdStats]", pitcher_nerd_details),
             game_score.away_starter,
->>>>>>> 432b8535
         )
         if away_pitcher_stats:
             lines.append(
@@ -493,24 +479,10 @@
             )
 
     # Add home pitcher breakdown
-<<<<<<< HEAD
-    if game_score.home_starter and game_score.home_starter in pitcher_nerd_details:
-        home_pitcher_anchor_id = generate_pitcher_anchor_id(
-            game_score.home_starter, game_anchor_id, is_home=True
-        )
-        lines.append(
-            generate_pitcher_breakdown_table(
-                game_score.home_starter,
-                pitcher_nerd_details[game_score.home_starter],
-                is_home=True,
-                anchor_id=home_pitcher_anchor_id,
-            )
-=======
     if game_score.home_starter and game_score.home_starter != "TBD":
         home_pitcher_stats = find_pitcher_nerd_stats_fuzzy(
             cast("dict[str, PitcherNerdStats]", pitcher_nerd_details),
             game_score.home_starter,
->>>>>>> 432b8535
         )
         if home_pitcher_stats:
             lines.append(
